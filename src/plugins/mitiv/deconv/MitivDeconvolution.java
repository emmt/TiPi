package plugins.mitiv.deconv;

import java.awt.image.BufferedImage;
import java.text.DecimalFormat;

import javax.swing.JLabel;
import javax.swing.JSlider;
import javax.swing.event.ChangeEvent;
import javax.swing.event.ChangeListener;

import icy.sequence.Sequence;
import icy.sequence.SequenceEvent;
import icy.sequence.SequenceListener;
import mitiv.deconv.Deconvolution;
import mitiv.utils.DeconvUtils;
import plugins.adufour.ezplug.*;

/**
 * EzPlug interface to get the choices of the user
 * 
 * Full CODE see EzPlugTutorial
 * 
 * @author Leger Jonathan
 *
 */
public class MitivDeconvolution extends EzPlug implements EzStoppable,SequenceListener
{
    //Mydata
    EzVarText	varText;
    EzVarText  options;
    EzVarText  correction;
    //EzVarBoolean	varBoolean;
    EzVarFile	varFilePSF;
    EzVarFile	varFileIMAGE;
    EzVarSequence sequencePSF;
    EzVarSequence sequenceImage;
    JSlider slider;

    String wiener = "Wiener";
    String quad = "Quadratic";
    String cg = "CG";

    String normal = "Normal";
    String corrected = "Corrected";
    String colormap = "Colormap";
    String correctColormap = "Corrected+Colormap";

    Sequence myseq;
    JLabel label;

    int job;
    int correct;
    Deconvolution deconvolution;

    ThreadCG thread;

    private final static double muMin = 1e-12;
    private final static double muMax = 1e1;
    private final static double muAlpha = Math.log(muMin);
    private final static double muBeta = Math.log(muMax/muMin)/1e2;

    private void updateLabel(double val){
        DecimalFormat df = new DecimalFormat("#.####");
        label.setText( "Actual Value : "+df.format(val));
    }

    public void updateProgressBarMessage(String msg){
        getUI().setProgressBarMessage(msg);
    }

    public static double sliderToRegularizationWeight(int slidervalue) {
        return Math.exp(muAlpha + muBeta*slidervalue);
    }
<<<<<<< HEAD
    
    /*
     * Yes I'm using == to compare 2 strings and yes this is what I want,
     * and yes it's working because getValue() return a string object that I compare
     * with himself
     */
=======

>>>>>>> 4a6a4b73
    private int chooseCorrection(){
        if (correction.getValue() == normal) {
            return DeconvUtils.SCALE;
        } else if(correction.getValue() == corrected){
            return DeconvUtils.SCALE_CORRECTED;
        } else if (correction.getValue() == colormap) {
            return DeconvUtils.SCALE_COLORMAP;
        } else if (correction.getValue() == correctColormap){
            return DeconvUtils.SCALE_CORRECTED_COLORMAP;
        } else {
            throw new IllegalArgumentException();
        }
    }

    private int chooseJob(){
        if (options.getValue().equals(wiener)) {
            return DeconvUtils.JOB_WIENER;
        } else if (options.getValue().equals(quad)) {
            return DeconvUtils.JOB_QUAD;
        } else if (options.getValue().equals(cg)) {
            return DeconvUtils.JOB_CG;
        }else{
            throw new IllegalArgumentException("Invalid Job");
        }
    }

    private BufferedImage firstJob(int job){
        thread = new ThreadCG(this);
        thread.start();
        switch (job) {
        //First value correspond to next job with alpha = 0, not all are equal to 1
        case DeconvUtils.JOB_WIENER: 
            return (deconvolution.FirstDeconvolution(muMin));
        case DeconvUtils.JOB_QUAD:
            return (deconvolution.FirstDeconvolutionQuad(muMin));
        case DeconvUtils.JOB_CG:
            return (deconvolution.FirstDeconvolutionCGNormal(muMin));
        default:
            throw new IllegalArgumentException("Invalid Job");
        }
    }

    public BufferedImage nextJob(int slidervalue, int job){
        double mu = sliderToRegularizationWeight(slidervalue);
        updateLabel(mu);
<<<<<<< HEAD
        double mult = 1E9; //HACK While the data uniformization is not done... TODO
=======
        double mult = 1e9; //HACK While the data uniformization is not done...
>>>>>>> 4a6a4b73
        switch (job) {
        case DeconvUtils.JOB_WIENER:
            return (deconvolution.NextDeconvolution(mu));

        case DeconvUtils.JOB_QUAD:
            return (deconvolution.NextDeconvolutionQuad(mu*mult));

        case DeconvUtils.JOB_CG:
            return (deconvolution.NextDeconvolutionCGNormal(mu*mult));

        default:
            throw new IllegalArgumentException("Invalid Job");
        }
    }

    @Override
    protected void initialize()
    {
        sequencePSF = new EzVarSequence("PSF");
        sequenceImage = new EzVarSequence("Image");
        options = new EzVarText("Regularization", new String[] { wiener,quad,cg}, 0, false);
        correction = new EzVarText("Output", new String[] { normal,corrected,colormap,correctColormap}, 0, false);
        slider = new JSlider(0, 100, 0);
        slider.setEnabled(false);  
        label = new JLabel("                     ");

        super.addEzComponent(sequencePSF);
        super.addEzComponent(sequenceImage);
        super.addEzComponent(options);
        super.addEzComponent(correction);
        super.addComponent(slider);
        super.addComponent(label);
    }

    public void updateImage(BufferedImage buffered, int value){
        myseq.setName(options.getValue()+" "+correction.getValue()+" "+value);
        myseq.setImage(0, 0, buffered); 
    }

    @Override
    protected void execute()
    {
        correct = chooseCorrection();
        job = chooseJob();
        if (myseq != null) {
            myseq.close();
        }

        if(sequenceImage.getValue() == null || sequencePSF.getValue() == null){
            throw new IllegalArgumentException("We need a PSF and/or an image");
        }
        deconvolution = new Deconvolution(sequenceImage.getValue().getFirstNonNullImage(),
                sequencePSF.getValue().getFirstNonNullImage(),correct);

        myseq = new Sequence();
        myseq.addImage(0,firstJob(job));
        myseq.addListener(this); 
        addSequence(myseq);
        myseq.setName("");
        slider.setEnabled(true);

        slider.addChangeListener(new ChangeListener(){
            public void stateChanged(ChangeEvent event){
                //getUI().setProgressBarMessage("Computation in progress");
                int sliderValue =(((JSlider)event.getSource()).getValue());
                updateProgressBarMessage("Computing");
                thread.prepareNextJob(sliderValue, job);
                //OMEXMLMetadataImpl metaData = new OMEXMLMetadataImpl();
                //myseq.setMetaData(metaData);
                //updateImage(buffered, tmp);
            }
        });  
        //Beware, need to be called at the END
        slider.setValue(0);
    }

    @Override
    public void clean()
    {
        if(myseq != null){
            myseq.close();
        }
        if(thread != null){
            thread.cancel();
            try {
                thread.join();
            } catch (InterruptedException e) {
               System.err.println("Erreur fin Thread "+e);
            }
        }
    }

    @Override
    public void stopExecution()
    {

    }

    @Override
    public void sequenceChanged(SequenceEvent sequenceEvent) {

    }

    @Override
    public void sequenceClosed(Sequence sequence) {
        slider.setEnabled(false);   
    }

    public int getOutputValue(){
        return deconvolution.getOuputValue();
    }
}<|MERGE_RESOLUTION|>--- conflicted
+++ resolved
@@ -71,16 +71,12 @@
     public static double sliderToRegularizationWeight(int slidervalue) {
         return Math.exp(muAlpha + muBeta*slidervalue);
     }
-<<<<<<< HEAD
     
     /*
      * Yes I'm using == to compare 2 strings and yes this is what I want,
      * and yes it's working because getValue() return a string object that I compare
      * with himself
      */
-=======
-
->>>>>>> 4a6a4b73
     private int chooseCorrection(){
         if (correction.getValue() == normal) {
             return DeconvUtils.SCALE;
@@ -126,11 +122,7 @@
     public BufferedImage nextJob(int slidervalue, int job){
         double mu = sliderToRegularizationWeight(slidervalue);
         updateLabel(mu);
-<<<<<<< HEAD
         double mult = 1E9; //HACK While the data uniformization is not done... TODO
-=======
-        double mult = 1e9; //HACK While the data uniformization is not done...
->>>>>>> 4a6a4b73
         switch (job) {
         case DeconvUtils.JOB_WIENER:
             return (deconvolution.NextDeconvolution(mu));
