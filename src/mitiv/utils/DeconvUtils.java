--- conflicted
+++ resolved
@@ -58,7 +58,7 @@
     public static int SCALE = 0;
 
     /**
-     * If we want the computed image to be corrected: a second scale to remove 
+     * If we want the computed image to be corrected: a second scale to remove
      * potential errors.
      */
     public static int SCALE_CORRECTED = 1;
@@ -84,7 +84,7 @@
     /********************************** SOME PRIVATE FUNCTIONS **********************************/
     /**
      * Will convert a value to another
-     * 
+     *
      * @param g
      * @param alpha
      * @param beta
@@ -106,7 +106,7 @@
 
     /**
      * Convert a RGB value to an int grey value
-     * 
+     *
      * @param r
      * @param g
      * @param b
@@ -119,7 +119,7 @@
 
     /**
      * Convert a RGB value to an int grey value (float version)
-     * 
+     *
      * @param r
      * @param g
      * @param b
@@ -131,19 +131,14 @@
     }
 
     /**
-     * Kind of setter that will be called after we have open the image, whatever 
+     * Kind of setter that will be called after we have open the image, whatever
      * the input image cf ReadImage
      */
     private void setValue(){
         width = image.getWidth();
         height = image.getHeight();
         if (image_psf.getWidth() > image.getWidth() || image_psf.getHeight() > image.getHeight()) {
-<<<<<<< HEAD
-            System.err.println("You may have mistook the image and the PSF");
-            throw new IllegalArgumentException();
-=======
-            throw new IllegalArgumentException("You may have mistook the image and the PSF");
->>>>>>> 33bf6e64
+            throw new IllegalArgumentException("PSF is too large");
         }
     }
 
@@ -154,7 +149,7 @@
      */
     private double[] computeMinMax(double[][] tab){
         //trouver min max du tableau
-        double min = tab[0][0],max = tab[0][0]; 
+        double min = tab[0][0],max = tab[0][0];
         for(int i = 0; i<tab.length; i++){
             for(int j = 0; j<tab[0].length; j+=2){
                 if(tab[i][j] < min ){
@@ -175,7 +170,7 @@
      */
     private float[] computeMinMax(float[][] tab){
         //trouver min max du tableau
-        float min = tab[0][0],max = tab[0][0]; 
+        float min = tab[0][0],max = tab[0][0];
         for(int i = 0; i<tab.length; i++){
             for(int j = 0; j<tab[0].length; j+=2){
                 if(tab[i][j] < min ){
@@ -195,7 +190,7 @@
      * @return an array of 2 value: {min,max}
      */
     private double[] computeMinMax1D(double[] tab, boolean isComplex){
-        double min = tab[0],max = tab[0]; 
+        double min = tab[0],max = tab[0];
         int current = 0;
         for(int i = 0; i<height; i++){
             for(int j = 0; j<width; j++){
@@ -211,7 +206,7 @@
                     max = tab[current];
                 }
             }
-        } 
+        }
         return new double[]{min,max};
     }
 
@@ -221,7 +216,7 @@
      * @return an array of 2 value: {min,max}
      */
     private float[] computeMinMax1D(float[] tab, boolean isComplex){
-        float min = tab[0],max = tab[0]; 
+        float min = tab[0],max = tab[0];
         int current = 0;
         for(int i = 0; i<height; i++){
             for(int j = 0; j<width; j++){
@@ -237,7 +232,7 @@
                     max = tab[current];
                 }
             }
-        } 
+        }
         return new float[]{min,max};
     }
 
@@ -365,7 +360,7 @@
                     out[i][j] = colorToGrey(tmp[0], tmp[0], tmp[0]);
                 } else {
                     out[i][j] = colorToGrey(tmp[0], tmp[1], tmp[2]);
-                }            
+                }
             }
         }
         //printTab(out);
@@ -374,7 +369,7 @@
 
     /**
      * Convert image to float array
-     * 
+     *
      * @param isComplex
      * @return
      */
@@ -393,7 +388,7 @@
                     out[i][j] = colorToGrey(tmp[0], tmp[0], tmp[0]);
                 } else {
                     out[i][j] = colorToGrey(tmp[0], tmp[1], tmp[2]);
-                }            
+                }
             }
         }
         return out;
@@ -509,7 +504,7 @@
     /********************************** ARRAY TO IMAGE **********************************/
     /*
      * Memo: even if y = y*2, we store the image in a array x*y !!
-     * 
+     *
      * */
 
 
@@ -572,7 +567,7 @@
                 } else {
                     grey = greyToColor(array[(i+j*image.getHeight())],alphta[0], alphta[1]);
                     array[(i+j*image.getHeight())]= grey;
-                } 
+                }
             }
         }
     }
@@ -593,7 +588,7 @@
                 } else {
                     grey = greyToColor(array[(i+j*image.getHeight())],alphta[0], alphta[1]);
                     array[(i+j*image.getHeight())]= grey;
-                } 
+                }
             }
         }
     }
@@ -959,9 +954,9 @@
     }
 
     /**
-     * Front function that will apply different job on the given array of size 
+     * Front function that will apply different job on the given array of size
      * height,witdh*2
-     * 
+     *
      * @param array a complex array
      * @param job
      * @return
@@ -989,9 +984,9 @@
     }
 
     /**
-     * Front function that will apply different job on the given array of size 
+     * Front function that will apply different job on the given array of size
      * height,witdh*2
-     * 
+     *
      * @param array a complex array
      * @param job
      * @return
@@ -1019,9 +1014,9 @@
     }
 
     /**
-     * Front function that will apply different job on the given array of size 
+     * Front function that will apply different job on the given array of size
      * height,witdh*2
-     * 
+     *
      * @param array a complex array
      * @param job
      * @return
@@ -1051,9 +1046,9 @@
     }
 
     /**
-     * Front function that will apply different job on the given array of size 
+     * Front function that will apply different job on the given array of size
      * height,witdh*2
-     * 
+     *
      * @param array a complex array
      * @param job
      * @return
@@ -1086,9 +1081,9 @@
     /**
      * This function will scale the raw data into 0-255 grey value but will also
      * check that there is no single value that may have make an incorrect min/max
-     * value, by checking when we have for the first time at least 2-3 pixels 
+     * value, by checking when we have for the first time at least 2-3 pixels
      * that have this color, and take this pixel as new min/max.
-     * 
+     *
      * @param array
      * @return
      * @deprecated  replaced by {@link #ArrayToImage(double[][], int)}
@@ -1210,7 +1205,7 @@
 
     /**
      * Convert 1D array to bufferedImage and add a double correction
-     * 
+     *
      * @param array
      * @param isComplex
      * @return
@@ -1332,7 +1327,7 @@
 
     /**
      * FFT using float with 2D float array
-     * 
+     *
      * @param array
      */
     public void FFT(float[][] array) {
@@ -1350,7 +1345,7 @@
 
     /**
      * inverse FFT using float with 2D float array
-     * 
+     *
      * @param array
      */
     public void IFFT(float[][] array) {
@@ -1368,7 +1363,7 @@
 
     /**
      * inverse FFT using float with 1D float array
-     * 
+     *
      * @param array
      */
     public void FFT1D(float[] array) {
@@ -1386,7 +1381,7 @@
 
     /**
      * inverse FFT using float with 1D non complex float array
-     * 
+     *
      * @param array
      */
     public void IFFT1D(float[] array) {
@@ -1397,7 +1392,7 @@
     /********************************** PSF PADDING **********************************/
     /*
      * Memo: even if y = y*2, we store the psf in a array x*y !!
-     * 
+     *
      * */
 
     @Override
@@ -1421,19 +1416,19 @@
         //bloc haut a droite: B
         for(int j = demiPsfW; j<image_psf.getWidth(); j++){
             for(int i=0;i<demiPsfH;i++){
-                tableau_psf[(height-demiPsfH)+i][j-demiPsfW] = test[i][j]; 
+                tableau_psf[(height-demiPsfH)+i][j-demiPsfW] = test[i][j];
             }
         }
         //bloc bas a gauche: C
         for(int j = 0; j<demiPsfW; j++){
             for(int i=demiPsfH;i<image_psf.getHeight();i++){
-                tableau_psf[i-demiPsfH][width-demiPsfW+j] = test[i][j]; 
+                tableau_psf[i-demiPsfH][width-demiPsfW+j] = test[i][j];
             }
         }
         //bloc bas a droite: D
         for(int j = demiPsfW; j<image_psf.getWidth(); j++){
             for(int i=demiPsfH;i<image_psf.getHeight();i++){
-                tableau_psf[i-demiPsfH][j-demiPsfW] = test[i][j]; 
+                tableau_psf[i-demiPsfH][j-demiPsfW] = test[i][j];
             }
         }
         //printTab(tableau_psf);
@@ -1458,13 +1453,13 @@
 
         // IMAGE point of view:
         // It means we have the PSF split in four blocks A,B,C,D
-        //   A | B     -> 
+        //   A | B     ->
         //   -----     -> PSF
         //   C | D     ->
         //
-        // And we want will send them to the other side in the image 
+        // And we want will send them to the other side in the image
         //
-        //   D | C     -> 
+        //   D | C     ->
         //   -----     -> Image
         //   B | A     ->
 
@@ -1473,25 +1468,25 @@
             //Bloc haut à gauche: D
             for(int j = 0; j < demiPsfW; j++){
                 for(int i = 0; i < demiPsfH; i++){
-                    tableau_psf[2*(i+j*hght)] = test[(demiPsfH+i)+(demiPsfW+j)*psfH]; 
+                    tableau_psf[2*(i+j*hght)] = test[(demiPsfH+i)+(demiPsfW+j)*psfH];
                 }
             }
             //bloc haut a droite: C
             for(int j = width-demiPsfW; j < width; j++){
                 for(int i = 0; i < demiPsfH; i++){
-                    tableau_psf[2*(i+j*hght)] = test[(demiPsfH+i)+(demiPsfW-width+j)*psfH]; 
+                    tableau_psf[2*(i+j*hght)] = test[(demiPsfH+i)+(demiPsfW-width+j)*psfH];
                 }
             }
             //bloc bas a gauche: B
             for(int j = 0; j < demiPsfW; j++){
                 for(int i = height-demiPsfH; i < height; i++){
-                    tableau_psf[2*(i+j*hght)] = test[(demiPsfH-height+i)+(demiPsfW+j)*psfH]; 
+                    tableau_psf[2*(i+j*hght)] = test[(demiPsfH-height+i)+(demiPsfW+j)*psfH];
                 }
             }
             //bloc bas a droite: A
             for(int j = width-demiPsfW; j < width; j++){
                 for(int i = height-demiPsfH; i < height; i++){
-                    tableau_psf[2*(i+j*hght)] = test[(demiPsfH-height+i)+(demiPsfW-width+j)*psfH]; 
+                    tableau_psf[2*(i+j*hght)] = test[(demiPsfH-height+i)+(demiPsfW-width+j)*psfH];
                 }
             }
         }else{
@@ -1499,25 +1494,25 @@
             //Bloc haut à gauche: D
             for(int j = 0; j < demiPsfW; j++){
                 for(int i = 0; i < demiPsfH; i++){
-                    tableau_psf[i+j*hght] = test[(demiPsfH+i)+(demiPsfW+j)*psfH]; 
+                    tableau_psf[i+j*hght] = test[(demiPsfH+i)+(demiPsfW+j)*psfH];
                 }
             }
             //bloc haut a droite: C
             for(int j = width-demiPsfW; j < width; j++){
                 for(int i = 0; i < demiPsfH; i++){
-                    tableau_psf[i+j*hght] = test[(demiPsfH+i)+(demiPsfW-width+j)*psfH]; 
+                    tableau_psf[i+j*hght] = test[(demiPsfH+i)+(demiPsfW-width+j)*psfH];
                 }
             }
             //bloc bas a gauche: B
             for(int j = 0; j < demiPsfW; j++){
                 for(int i = height-demiPsfH; i < height; i++){
-                    tableau_psf[i+j*hght] = test[(demiPsfH-height+i)+(demiPsfW+j)*psfH]; 
+                    tableau_psf[i+j*hght] = test[(demiPsfH-height+i)+(demiPsfW+j)*psfH];
                 }
             }
             //bloc bas a droite: A
             for(int j = width-demiPsfW; j < width; j++){
                 for(int i = height-demiPsfH; i < height; i++){
-                    tableau_psf[i+j*hght] = test[(demiPsfH-height+i)+(demiPsfW-width+j)*psfH]; 
+                    tableau_psf[i+j*hght] = test[(demiPsfH-height+i)+(demiPsfW-width+j)*psfH];
                 }
             }
         }
@@ -1526,7 +1521,7 @@
 
     /**
      * float PSF shift + padding
-     * 
+     *
      * @param isComplex
      * @return
      */
@@ -1546,13 +1541,13 @@
 
         // IMAGE point of view:
         // It means we have the PSF split in four blocks A,B,C,D
-        //   A | B     -> 
+        //   A | B     ->
         //   -----     -> PSF
         //   C | D     ->
         //
-        // And we want will send them to the other side in the image 
+        // And we want will send them to the other side in the image
         //
-        //   D | C     -> 
+        //   D | C     ->
         //   -----     -> Image
         //   B | A     ->
 
@@ -1561,25 +1556,25 @@
             //UP, Left Bloc: D
             for(int j = 0; j < demiPsfW; j++){
                 for(int i = 0; i < demiPsfH; i++){
-                    tableau_psf[2*(i+j*hght)] = test[(demiPsfH+i)+(demiPsfW+j)*psfH]; 
+                    tableau_psf[2*(i+j*hght)] = test[(demiPsfH+i)+(demiPsfW+j)*psfH];
                 }
             }
             //UP, right, bloc: C
             for(int j = width-demiPsfW; j < width; j++){
                 for(int i = 0; i < demiPsfH; i++){
-                    tableau_psf[2*(i+j*hght)] = test[(demiPsfH+i)+(demiPsfW-width+j)*psfH]; 
+                    tableau_psf[2*(i+j*hght)] = test[(demiPsfH+i)+(demiPsfW-width+j)*psfH];
                 }
             }
             //Bottom, Left bloc: B
             for(int j = 0; j < demiPsfW; j++){
                 for(int i = height-demiPsfH; i < height; i++){
-                    tableau_psf[2*(i+j*hght)] = test[(demiPsfH-height+i)+(demiPsfW+j)*psfH]; 
+                    tableau_psf[2*(i+j*hght)] = test[(demiPsfH-height+i)+(demiPsfW+j)*psfH];
                 }
             }
             //Bottom, right bloc: A
             for(int j = width-demiPsfW; j < width; j++){
                 for(int i = height-demiPsfH; i < height; i++){
-                    tableau_psf[2*(i+j*hght)] = test[(demiPsfH-height+i)+(demiPsfW-width+j)*psfH]; 
+                    tableau_psf[2*(i+j*hght)] = test[(demiPsfH-height+i)+(demiPsfW-width+j)*psfH];
                 }
             }
         }else{
@@ -1587,25 +1582,25 @@
             //UP, Left Bloc: D
             for(int j = 0; j < demiPsfW; j++){
                 for(int i = 0; i < demiPsfH; i++){
-                    tableau_psf[i+j*hght] = test[(demiPsfH+i)+(demiPsfW+j)*psfH]; 
+                    tableau_psf[i+j*hght] = test[(demiPsfH+i)+(demiPsfW+j)*psfH];
                 }
             }
             //UP, right, bloc: C
             for(int j = width-demiPsfW; j < width; j++){
                 for(int i = 0; i < demiPsfH; i++){
-                    tableau_psf[i+j*hght] = test[(demiPsfH+i)+(demiPsfW-width+j)*psfH]; 
+                    tableau_psf[i+j*hght] = test[(demiPsfH+i)+(demiPsfW-width+j)*psfH];
                 }
             }
             //Bottom, Left bloc: B
             for(int j = 0; j < demiPsfW; j++){
                 for(int i = height-demiPsfH; i < height; i++){
-                    tableau_psf[i+j*hght] = test[(demiPsfH-height+i)+(demiPsfW+j)*psfH]; 
+                    tableau_psf[i+j*hght] = test[(demiPsfH-height+i)+(demiPsfW+j)*psfH];
                 }
             }
             //Bottom, right bloc: A
             for(int j = width-demiPsfW; j < width; j++){
                 for(int i = height-demiPsfH; i < height; i++){
-                    tableau_psf[i+j*hght] = test[(demiPsfH-height+i)+(demiPsfW-width+j)*psfH]; 
+                    tableau_psf[i+j*hght] = test[(demiPsfH-height+i)+(demiPsfW-width+j)*psfH];
                 }
             }
         }
@@ -1661,7 +1656,7 @@
     }
 
     /**
-     * 
+     *
      * @param tab
      * @param isComplex
      */
@@ -1688,7 +1683,7 @@
 
     /**
      * Purely debug function
-     * 
+     *
      * @param tab
      * @param isComplex
      */
@@ -1707,7 +1702,7 @@
 
     /**
      * Purely debug function
-     * 
+     *
      * @param tab
      * @param isComplex
      */
