--- conflicted
+++ resolved
@@ -30,11 +30,10 @@
 import java.awt.image.BufferedImage;
 import java.util.ArrayList;
 
-<<<<<<< HEAD
+
 import mitiv.array.DoubleArray;
 import mitiv.array.ShapedArray;
-=======
->>>>>>> 51ad26bd
+
 import mitiv.invpb.LinearDeconvolver;
 import mitiv.io.BufferedImageUtils;
 import mitiv.io.IcyBufferedImageUtils;
@@ -701,11 +700,7 @@
         w = space.create(1);
 
         linDeconv = new LinearDeconvolver(
-<<<<<<< HEAD
-                space.cloneShape(), vectorImage.getData(), vectorPsf.getData(), w.getData(), alpha);
-=======
-                space.getShape(), vector_image.getData(), vector_psf.getData(), w.getData(), alpha);
->>>>>>> 51ad26bd
+                space.getShape(), vectorImage.getData(), vectorPsf.getData(), w.getData(), alpha);
         outputValue = linDeconv.solve(x.getData(), maxIter, false);
         parseOuputCG(outputValue); //print nothing if good, print in err else
         return (utils.arrayToImage1D(x.getData(), correction, false));
@@ -756,7 +751,7 @@
 
         maxIter = 50;
         linDeconv = new LinearDeconvolver(
-                space.cloneShape(), vectorImage.getData(), vectorPsf.getData(), w.getData(), alpha);
+                space.getShape(), vectorImage.getData(), vectorPsf.getData(), w.getData(), alpha);
         outputValue = linDeconv.solve(x.getData(), maxIter, false);
         parseOuputCG(outputValue); //print nothing if good, print in err else
         return (utils.arrayToIcyImage3D(x.getData(), correction,false));
