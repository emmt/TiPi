/*
 * This file is part of TiPi (a Toolkit for Inverse Problems and Imaging)
 * developed by the MitiV project.
 *
 * Copyright (c) 2014 the MiTiV project, http://mitiv.univ-lyon1.fr/
 *
 * Permission is hereby granted, free of charge, to any person obtaining a
 * copy of this software and associated documentation files (the "Software"),
 * to deal in the Software without restriction, including without limitation
 * the rights to use, copy, modify, merge, publish, distribute, sublicense,
 * and/or sell copies of the Software, and to permit persons to whom the
 * Software is furnished to do so, subject to the following conditions:
 *
 * The above copyright notice and this permission notice shall be included in
 * all copies or substantial portions of the Software.
 *
 * THE SOFTWARE IS PROVIDED "AS IS", WITHOUT WARRANTY OF ANY KIND, EXPRESS OR
 * IMPLIED, INCLUDING BUT NOT LIMITED TO THE WARRANTIES OF MERCHANTABILITY,
 * FITNESS FOR A PARTICULAR PURPOSE AND NONINFRINGEMENT. IN NO EVENT SHALL THE
 * AUTHORS OR COPYRIGHT HOLDERS BE LIABLE FOR ANY CLAIM, DAMAGES OR OTHER
 * LIABILITY, WHETHER IN AN ACTION OF CONTRACT, TORT OR OTHERWISE, ARISING
 * FROM, OUT OF OR IN CONNECTION WITH THE SOFTWARE OR THE USE OR OTHER
 * DEALINGS IN THE SOFTWARE.
 */

package mitiv.linalg.shaped;

import mitiv.linalg.ArrayOps;
import mitiv.random.FloatGenerator;


/**
 * Class for vectors which belongs to an instance of the FloatVectorSpace
 * class.
 * 
 * Implements (flat) vectors of float precision reals.
 * 
 * @author Éric Thiébaut <eric.thiebaut@univ-lyon1.fr>
 * 
 */
public class FloatShapedVector extends ShapedVector {
    protected float[] data;

    /**
     * Create a new instance of a FloatVector with its own storage.
     * 
     * @param owner   The vector space of the result.
     */
    public FloatShapedVector(FloatShapedVectorSpace owner) {
        super(owner);
        data = new float[owner.getNumber()];
    }

    /**
     * Wrap an array of floats into a FloatVector.
     * 
     * The created vector will share its storage with the provided array.
     * 
     * @param owner  The vector space of the result.
     * @param data   The input data.
     * @throws IllegalArgumentException The length of the input array does not match
     *                                  the size of the vector space.
     */
    public FloatShapedVector(FloatShapedVectorSpace owner, float[] data) {
        super(owner);
        if (data == null || data.length != owner.getNumber()) {
            throw new IllegalArgumentException("Array size not compatible with vector space.");
        }
        this.data = data;
    }

    @Override
    public FloatShapedVectorSpace getOwner() {
        return (FloatShapedVectorSpace)space;
    }

    @Override
    public FloatShapedVectorSpace getSpace() {
        return getOwner();
    }

    @Override
    public final double get(int i) {
        return data[i];
    }

    @Override
    public final void set(int i, double value) {
        data[i] = (float)value;
    }

    /**
     * Set the value of a given coefficient of a vector.
     * 
     * @param i
     *            The index of the coefficient.
     * @param value
     *            The value of the coefficient.
     */
    public final void set(int i, float value) {
        data[i] = value;
    }

    /**
     * Set the values of the vector from a Java array.
     * 
     * This method copies the values of the input array arr into the vector
     * (their sizes must match). Note that it may be more efficient to wrap
     * a vector around the Java array.
     * 
     * @param arr     The Java array to copy.
     */
    public void set(final float arr[]) {
        ArrayOps.copy(arr, data);
    }

    /**
     * Get the array of reals which store the coefficients of the vector.
     * 
     * This method may be removed later when efficient set and get methods will
     * be fully tested and implemented.
     * 
     * @return the array of vector coefficients.
     */
    public float[] getData() {
        return data;
    }

    public void fill(FloatGenerator generator) {
        for (int k = 0; k < number; ++k) {
            data[k] = generator.nextFloat();
        }
    }

    @Override
<<<<<<< HEAD
    public FloatShapedVector clone(){
        return (FloatShapedVector) getSpace().clone(this);
=======
    public FloatShapedVector clone() {
        return ((FloatShapedVectorSpace)space)._clone(this);
>>>>>>> 73c6a343
    }

}

/*
 * Local Variables:
 * mode: Java
 * tab-width: 8
 * indent-tabs-mode: nil
 * c-basic-offset: 4
 * fill-column: 78
 * coding: utf-8
 * ispell-local-dictionary: "american"
 * End:
 */<|MERGE_RESOLUTION|>--- conflicted
+++ resolved
@@ -133,13 +133,8 @@
     }
 
     @Override
-<<<<<<< HEAD
-    public FloatShapedVector clone(){
-        return (FloatShapedVector) getSpace().clone(this);
-=======
     public FloatShapedVector clone() {
         return ((FloatShapedVectorSpace)space)._clone(this);
->>>>>>> 73c6a343
     }
 
 }
